--- conflicted
+++ resolved
@@ -31,8 +31,8 @@
 use differential_dataflow::input::{Input, InputSession};
 use differential_dataflow::trace::implementations::ord::{OrdValSpine, OrdKeySpine};
 use differential_dataflow::operators::arrange::{ArrangeByKey, ArrangeBySelf, TraceAgent, Arranged};
-use differential_dataflow::operators::group::{Group, Threshold, Count};
-use differential_dataflow::operators::join::{Join, JoinCore};
+use differential_dataflow::operators::group::{Threshold};
+use differential_dataflow::operators::join::{JoinCore};
 use differential_dataflow::operators::iterate::Variable;
 
 pub mod plan;
@@ -128,15 +128,15 @@
 #[derive(Deserialize, Clone, Debug)]
 pub enum Plan {
     /// Projection
-    Project(Box<Plan>, Vec<Var>),
+    Project(plan::Projection),
     /// Aggregation
     Aggregate(plan::Aggregate),
     /// Union
-    Union(Vec<Var>, Vec<Box<Plan>>),
+    Union(plan::Union),
     /// Equijoin
-    Join(Box<Plan>, Box<Plan>, Vec<Var>),
+    Join(plan::Join),
     /// Antijoin
-    Antijoin(Box<Plan>, Box<Plan>, Vec<Var>),
+    Antijoin(plan::Antijoin),
     /// Negation
     Not(Box<Plan>),
     /// Filters bindings by one of the built-in predicates
@@ -237,36 +237,6 @@
     }
 }
 
-<<<<<<< HEAD
-/// A recursively defined relation.
-pub struct NamedRelation<'a, G: Scope> where G::Timestamp : Lattice {
-    variable: Variable<'a, G, Vec<Value>, u64, isize>,
-    tuples: Collection<Child<'a, G, u64>, Vec<Value>, isize>,
-}
-
-impl<'a, G: Scope> NamedRelation<'a, G> where G::Timestamp : Lattice {
-    /// Creates an initially empty relation.
-    pub fn new(scope: &mut Child<'a, G, u64>) -> Self {
-        use differential_dataflow::AsCollection;
-        NamedRelation {
-            variable: Variable::new(scope, u64::max_value(), 1),
-            tuples: ::timely::dataflow::operators::generic::operator::empty(scope).as_collection(),
-        }
-    }
-    /// Adds a new source of facts.
-    pub fn add_execution(&mut self, execution: &Collection<Child<'a, G, u64>, Vec<Value>, isize>) {
-        self.tuples = self.tuples.concat(execution);
-    }
-    /// Completes the specification of the relation.
-    ///
-    /// Failure to call `complete` results in a non-recursively defined relation.
-    pub fn complete(self) {
-        self.variable.set(&self.tuples.distinct());
-    }
-}
-=======
->>>>>>> a9f31ec8
-
 //
 // QUERY PLAN IMPLEMENTATION
 //
@@ -331,20 +301,7 @@
         let mut executions = Vec::with_capacity(rules.len());
         for rule in rules.iter() {
             println!("Planning {:?}", rule.name);
-<<<<<<< HEAD
-            let execution = rule.plan.implement(&impl_ctx, nested, &relation_map, queries);
-            relation_map
-                .get_mut(&rule.name)
-                .expect("Rule should be in relation_map, but isn't")
-                .add_execution(&execution.tuples());
-        }
-
-        // Step 4: complete named relations in a specific order (sorted by name).
-        let mut relations = relation_map.drain().collect::<Vec<_>>();
-        relations.sort_by(|x,y| x.0.cmp(&y.0));
-        for (_name, relation) in relations.into_iter() { relation.complete(); }
-=======
-            executions.push(implement_plan(&rule.plan, &impl_ctx, nested, &relation_map, queries));
+            executions.push(rule.plan.implement(&impl_ctx, nested, &relation_map, queries));
         }
 
         // Step 4: complete named relations in a specific order (sorted by name).
@@ -354,7 +311,6 @@
                 .expect("Rule should be in relation_map, but isn't")
                 .set(&execution.tuples().distinct());
         }
->>>>>>> a9f31ec8
 
         println!("Done");
         result_map
@@ -375,205 +331,20 @@
         use differential_dataflow::AsCollection;
 
         match self {
-            &Plan::Project(ref plan, ref symbols) => {
-                let mut relation = plan.implement(db, nested, relation_map, queries);
-                let tuples = relation
-                    .tuples_by_symbols(symbols.clone())
-                    .map(|(key, _tuple)| key);
-
-                SimpleRelation { symbols: symbols.to_vec(), tuples }
-            },
-            &Plan::Aggregate(ref aggregate) => {
-                aggregate.implement(db, nested, relation_map, queries)
-                // let mut tuples = relation.tuples_by_symbols(symbols.clone());
-
-                // match aggregation_fn {
-                //     &AggregationFn::MIN => {
-                //         SimpleRelation {
-                //             symbols: symbols.to_vec(),
-                //             tuples: tuples
-                //                 // @TODO use rest of tuple as key
-                //                 .map(|(ref key, ref _tuple)| ((), match key[0] {
-                //                     Value::Number(v) => v,
-                //                     _ => panic!("MIN can only be applied on type Number.")
-                //                 }))
-                //                 .group(|_key, vals, output| {
-                //                     let mut min = vals[0].0;
-                //                     for &(val, _) in vals.iter() {
-                //                         if min > val { min = val; }
-                //                     }
-                //                     // @TODO could preserve multiplicity of smallest value here
-                //                     output.push((*min, 1));
-                //                 })
-                //                 .map(|(_, min)| vec![Value::Number(min)])
-                //         }
-                //     },
-                //     &AggregationFn::MAX => {
-                //         SimpleRelation {
-                //             symbols: symbols.to_vec(),
-                //             tuples: tuples
-                //             // @TODO use rest of tuple as key
-                //                 .map(|(ref key, ref _tuple)| ((), match key[0] {
-                //                     Value::Number(v) => v,
-                //                     _ => panic!("MAX can only be applied on type Number.")
-                //                 }))
-                //                 .group(|_key, vals, output| {
-                //                     let mut max = vals[0].0;
-                //                     for &(val, _) in vals.iter() {
-                //                         if max < val { max = val; }
-                //                     }
-                //                     output.push((*max, 1));
-                //                 })
-                //                 .map(|(_, max)| vec![Value::Number(max)])
-                //         }
-                //     },
-                //     &AggregationFn::COUNT => {
-                //         SimpleRelation {
-                //             symbols: symbols.to_vec(),
-                //             tuples: tuples
-                //             // @TODO use rest of tuple as key
-                //                 .map(|(ref _key, ref _tuple)| ())
-                //                 .count()
-                //                 .map(|(_, count)| vec![Value::Number(count as i64)])
-                //         }
-                //     }
-                // }
-            },
-            &Plan::Union(ref symbols, ref plans) => {
-                let first = plans.get(0).expect("Union requires at least one plan");
-                let mut first_rel = first.implement(db, nested, relation_map, queries);
-                let mut tuples = if first_rel.symbols() == symbols {
-                    first_rel.tuples()
-                } else {
-                    first_rel.tuples_by_symbols(symbols.clone())
-                        .map(|(key, _tuple)| key)
-                };
-
-                for plan in plans.iter() {
-                    let mut rel = plan.implement(db, nested, relation_map, queries);
-                    let mut plan_tuples = if rel.symbols() == symbols {
-                        rel.tuples()
-                    } else {
-                        rel.tuples_by_symbols(symbols.clone())
-                            .map(|(key, _tuple)| key)
-                    };
-
-                    tuples = tuples.concat(&plan_tuples);
-                }
-
-                SimpleRelation {
-                    symbols: symbols.to_vec(),
-                    tuples: tuples.distinct()
-                }
-            },
+            &Plan::Project(ref projection) => projection.implement(db, nested, relation_map, queries),
+            &Plan::Aggregate(ref aggregate) => aggregate.implement(db, nested, relation_map, queries),
+            &Plan::Union(ref union) => union.implement(db, nested, relation_map, queries),
             // @TODO specialized join for join on single variable
-            &Plan::Join(ref left_plan, ref right_plan, ref join_vars) => {
-                let mut left = left_plan.implement(db, nested, relation_map, queries);
-                let mut right = right_plan.implement(db, nested, relation_map, queries);
-
-                let mut left_syms: Vec<Var> = left.symbols().clone();
-                left_syms.retain(|&sym| {
-                    match join_vars.iter().position(|&v| sym == v) {
-                        None => true,
-                        Some(_) => false
-                    }
-                });
-
-                let mut right_syms: Vec<Var> = right.symbols().clone();
-                right_syms.retain(|&sym| {
-                    match join_vars.iter().position(|&v| sym == v) {
-                        None => true,
-                        Some(_) => false
-                    }
-                });
-
-                // useful for inspecting join inputs
-                //.inspect(|&((ref key, ref values), _, _)| { println!("right {:?} {:?}", key, values) })
-
-                let tuples = left.tuples_by_symbols(join_vars.clone())
-                    .arrange_by_key()
-                    .join_core(&right.tuples_by_symbols(join_vars.clone()).arrange_by_key(), |key, v1, v2| {
-                        let mut vstar = Vec::with_capacity(key.len() + v1.len() + v2.len());
-
-                        vstar.extend(key.iter().cloned());
-                        vstar.extend(v1.iter().cloned());
-                        vstar.extend(v2.iter().cloned());
-
-                        Some(vstar)
-                    });
-
-                let mut symbols: Vec<Var> = Vec::with_capacity(join_vars.len() + left_syms.len() + right_syms.len());
-                symbols.extend(join_vars.iter().cloned());
-                symbols.append(&mut left_syms);
-                symbols.append(&mut right_syms);
-
-                // let debug_syms: Vec<String> = symbols.iter().map(|x| x.to_string()).collect();
-                // println!(debug_syms);
-
-                SimpleRelation { symbols, tuples }
-            },
-            &Plan::Antijoin(ref left_plan, ref right_plan, ref join_vars) => {
-                let mut left = left_plan.implement(db, nested, relation_map, queries);
-                let mut right = right_plan.implement(db, nested, relation_map, queries);
-
-                let mut left_syms: Vec<Var> = left.symbols().clone();
-                left_syms.retain(|&sym| {
-                    match join_vars.iter().position(|&v| sym == v) {
-                        None => true,
-                        Some(_) => false
-                    }
-                });
-
-                let tuples = left.tuples_by_symbols(join_vars.clone())
-                    .distinct()
-                    .antijoin(&right.tuples_by_symbols(join_vars.clone()).map(|(key, _)| key).distinct())
-                    .map(|(key, tuple)| {
-                        let mut vstar = Vec::with_capacity(key.len() + tuple.len());
-                        vstar.extend(key.iter().cloned());
-                        vstar.extend(tuple.iter().cloned());
-
-                        vstar
-                    });
-
-                let mut symbols: Vec<Var> = Vec::with_capacity(join_vars.len() + left_syms.len());
-                symbols.extend(join_vars.iter().cloned());
-                symbols.append(&mut left_syms);
-
-                SimpleRelation { symbols, tuples }
-            },
+            &Plan::Join(ref join) => join.implement(db, nested, relation_map, queries),
+            &Plan::Antijoin(ref antijoin) => antijoin.implement(db, nested, relation_map, queries),
             &Plan::Not(ref plan) => {
                 let mut rel = plan.implement(db, nested, relation_map, queries);
                 SimpleRelation {
                     symbols: rel.symbols().clone(),
                     tuples: rel.tuples().negate()
                 }
-<<<<<<< HEAD
             },
-            &Plan::PredExpr(ref pred_expr) => {
-                pred_expr.implement(db, nested, relation_map, queries)
-
-                // let key_offsets: Vec<usize> = syms.iter()
-                //     .map(|sym| rel.symbols().iter().position(|&v| *sym == v).expect("Symbol not found."))
-                //     .collect();
-
-                // SimpleRelation {
-                //     symbols: rel.symbols().to_vec(),
-                //     tuples: match predicate {
-                //         &Predicate::LT => rel.tuples()
-                //             .filter(move |tuple| tuple[key_offsets[0]] < tuple[key_offsets[1]]),
-                //         &Predicate::LTE => rel.tuples()
-                //             .filter(move |tuple| tuple[key_offsets[0]] <= tuple[key_offsets[1]]),
-                //         &Predicate::GT => rel.tuples()
-                //             .filter(move |tuple| tuple[key_offsets[0]] > tuple[key_offsets[1]]),
-                //         &Predicate::GTE => rel.tuples()
-                //             .filter(move |tuple| tuple[key_offsets[0]] >= tuple[key_offsets[1]]),
-                //         &Predicate::EQ => rel.tuples()
-                //             .filter(move |tuple| tuple[key_offsets[0]] == tuple[key_offsets[1]]),
-                //         &Predicate::NEQ => rel.tuples()
-                //             .filter(move |tuple| tuple[key_offsets[0]] != tuple[key_offsets[1]])
-                //     }
-                // }
-            },
+            &Plan::PredExpr(ref pred_expr) => pred_expr.implement(db, nested, relation_map, queries),
             &Plan::Lookup(e, a, sym1) => {
                 let tuple = (vec![Value::Eid(e), Value::Attribute(a)], Default::default(), 1);
                 let ea_in = Some(tuple).to_stream(nested).as_collection().arrange_by_self();
@@ -612,51 +383,8 @@
                     Some(named) => {
                         SimpleRelation {
                             symbols: syms.clone(),
-                            tuples: named.variable.map(|tuple| tuple.clone()),
+                            tuples: named.map(|tuple| tuple.clone()),
                         }
-=======
-            }
-        },
-        &Plan::Lookup(e, a, sym1) => {
-            let tuple = (vec![Value::Eid(e), Value::Attribute(a)], Default::default(), 1);
-            let ea_in = Some(tuple).to_stream(nested).as_collection().arrange_by_self();
-            let tuples = db.ea_v.enter(nested)
-                .join_core(&ea_in, |_,tuple,_| Some(tuple.clone()));
-
-            SimpleRelation { symbols: vec![sym1], tuples }
-        },
-        &Plan::Entity(e, sym1, sym2) => {
-            let tuple = (vec![Value::Eid(e)], Default::default(), 1);
-            let e_in = Some(tuple).to_stream(nested).as_collection().arrange_by_self();
-            let tuples = db.e_av.enter(nested)
-                .join_core(&e_in, |_,tuple,_| Some(tuple.clone()));
-
-            SimpleRelation { symbols: vec![sym1, sym2], tuples }
-        },
-        &Plan::HasAttr(sym1, a, sym2) => {
-            let tuple = (vec![Value::Attribute(a)], Default::default(), 1);
-            let a_in = Some(tuple).to_stream(nested).as_collection().arrange_by_self();
-            let tuples = db.a_ev.enter(nested)
-                .join_core(&a_in, |_,tuple,_| Some(tuple.clone()));
-
-            SimpleRelation { symbols: vec![sym1, sym2], tuples }
-        },
-        &Plan::Filter(sym1, a, ref v) => {
-            let tuple = (vec![Value::Attribute(a), v.clone()], Default::default(), 1);
-            let av_in = Some(tuple).to_stream(nested).as_collection().arrange_by_self();
-            let tuples = db.av_e.enter(nested)
-                .join_core(&av_in, |_,tuple,_| Some(tuple.clone()));
-
-            SimpleRelation { symbols: vec![sym1], tuples }
-        },
-        &Plan::RuleExpr(ref name, ref syms) => {
-            match relation_map.get(name) {
-                None => panic!("{:?} not in relation map", name),
-                Some(named) => {
-                    SimpleRelation {
-                        symbols: syms.clone(),
-                        tuples: named.map(|tuple| tuple.clone()),
->>>>>>> a9f31ec8
                     }
                 }
             }
